package com.nflabs.zeppelin.driver;

import java.net.URI;

import com.nflabs.zeppelin.conf.ZeppelinConfiguration;
import com.nflabs.zeppelin.result.Result;

/**
 * Zeppelin driver is physical layer abstraction.
 * 
 * Each sub-class manages actual connections to backend systems:
 * i.e Socket for JDBC to Hive or Spark or PrestoDB.
 * 
 * Overall it might be statefull, as the connection underneath could or could not already exist.
 * 
 * In current impl each thread i.e ZQLJob (who uses Driver to .execute() Z's) has it's own copy of Connection
 * per-thread so Driver becomes stateless.
 * 
 * Open : connection opened by Lazy Initialization - will be created as soon as first request to .get() it comes.
 * Close: so far connection is closed ONLY on driver shutdown
 */
public abstract class ZeppelinDriver {
    protected ZeppelinConfiguration conf;
<<<<<<< HEAD
	protected ZeppelinConnection connection;
	private URI uri;
=======
	protected ThreadLocal<ZeppelinConnection> connection = new ThreadLocal<ZeppelinConnection>() {
	    @Override protected ZeppelinConnection initialValue() { //Lazy Init by subClass impl
            return getConnection();
        }
	};
>>>>>>> c403dc37

	/**
	 * Constructor
	 * @param conf zeppelin configuration
	 * @param uri driver connection uri
	 * @throws ZeppelinDriverException 
	 */
	public ZeppelinDriver(ZeppelinConfiguration conf, URI uri){
		this.conf = conf;
		this.uri = uri;
	}
	
	/**
	 * Get zeppelin configuration
	 * @return
	 */
	public ZeppelinConfiguration getConf(){
		return conf;
	}
	
	public URI getUri(){
		return uri;
	}
	
	/**
	 * Creates actual connection to the backed system
	 * 
	 * @return
	 * @throws ZeppelinDriverException
	 */
	protected abstract ZeppelinConnection getConnection() throws ZeppelinDriverException;
	
	/**
	 * Initialize driver.
	 * It's dependencies become available in separate separate classloader.
	 * @throws ZeppelinDriverException
	 */
	public abstract void init() throws ZeppelinDriverException;
	
	/**
	 * Destroy the driver
	 * @throws ZeppelinDriverException
	 */
	public abstract void destroy() throws ZeppelinDriverException;
		
    public void addResource(URI resourceLocation) {
        this.connection.get().addResource(resourceLocation);
    }

    public Result query(String query) {
        return this.connection.get().query(query);
    }

    public Result select(String tableName, int maxResult) {
        return this.connection.get().select(tableName, maxResult);
    }

    public Result createTableFromQuery(String name, String query) {
        return this.connection.get().createTableFromQuery(name, query);
    }
    
    public Result createViewFromQuery(String name, String query) {
        lazyCheckForConnection();
        return this.connection.createViewFromQuery(name, query);
    }

    public void dropTable(String name) {
        this.connection.get().dropTable(name);
    }

    public void dropView(String name) {
        this.connection.get().dropView(name);
    }

    public void abort() {
        this.connection.get().abort();
    }

}<|MERGE_RESOLUTION|>--- conflicted
+++ resolved
@@ -21,16 +21,12 @@
  */
 public abstract class ZeppelinDriver {
     protected ZeppelinConfiguration conf;
-<<<<<<< HEAD
-	protected ZeppelinConnection connection;
-	private URI uri;
-=======
-	protected ThreadLocal<ZeppelinConnection> connection = new ThreadLocal<ZeppelinConnection>() {
+    private URI uri;
+    protected ThreadLocal<ZeppelinConnection> connection = new ThreadLocal<ZeppelinConnection>() {
 	    @Override protected ZeppelinConnection initialValue() { //Lazy Init by subClass impl
             return getConnection();
         }
 	};
->>>>>>> c403dc37
 
 	/**
 	 * Constructor
@@ -93,8 +89,7 @@
     }
     
     public Result createViewFromQuery(String name, String query) {
-        lazyCheckForConnection();
-        return this.connection.createViewFromQuery(name, query);
+        return this.connection.get().createViewFromQuery(name, query);
     }
 
     public void dropTable(String name) {
